import Hardware from "../models/hardware.models.js";

export const getAll = async (req, res) => {
  try {
    let hardwareList;

    // If user is admin, get all hardware
    if (req.user && req.user.role === "admin") {
      hardwareList = await Hardware.find({});
    }
    // If user is regular user, get only assigned assets
    else if (req.user && req.user.assignedAssets) {
      hardwareList = await Hardware.find({
        _id: { $in: req.user.assignedAssets },
      });
    }
    // If no user context, return empty (shouldn't happen with auth middleware)
    else {
      hardwareList = [];
    }

    return res.status(200).json({
      message: "Data fetched successfully",
      data: hardwareList,
    });
  } catch (error) {
    console.error("Error fetching hardware data:", error);
    return res.status(500).json({
      success: false,
      error: error.message,
    });
  }
};

export const getById = async (req, res) => {
  try {
    const { id } = req.params; // MAC address
    const hardware = await Hardware.findById(id);

    if (!hardware) {
      return res.status(404).json({ error: "Hardware not found" });
    }

    return res.status(200).json({
      message: "Hardware data fetched successfully",
      data: hardware,
    });
  } catch (error) {
    console.error("Error fetching hardware by ID:", error);
    return res.status(500).json({
      success: false,
      error: error.message,
    });
  }
};

export const createHardware = async (req, res) => {
  try {
    const hardwareData = req.body;
    const macAddress = hardwareData.system?.mac_address;
<<<<<<< HEAD
    console.log('MAC Address received:', macAddress);
    
   
=======
    console.log("MAC Address received:", macAddress);

    // Check if MAC address exists
>>>>>>> 6bb24a56
    if (!macAddress) {
      return res.status(400).json({
        error: "MAC address is required in system.mac_address",
      });
    }
<<<<<<< HEAD
    
   
=======

    // Convert MAC address to string and use as _id
>>>>>>> 6bb24a56
    const macAddressString = String(macAddress);

    const dataWithCustomId = {
      _id: macAddressString,
      ...hardwareData,
    };
<<<<<<< HEAD
    
    console.log('Using MAC address as _id:', macAddressString);
    
  
=======

    console.log("Using MAC address as _id:", macAddressString);

    // Save to MongoDB
>>>>>>> 6bb24a56
    const newHardware = new Hardware(dataWithCustomId);
    const savedHardware = await newHardware.save();

    console.log(
      "Hardware data saved with MAC address as ID:",
      savedHardware._id
    );
    res.status(201).json({
      message: "Hardware data saved to MongoDB successfully",
      id: savedHardware._id,
    });
  } catch (err) {
   
    if (err.code === 11000) {
      console.error("MAC address already exists:", err.keyValue);
      res.status(409).json({
        error: "Hardware with this MAC address already exists",
      });
    } else {
      console.error("Error saving to MongoDB:", err);
      res.status(500).json({
        error: "Failed to save hardware data",
      });
    }
  }
};

// Update asset information (purchase date, warranty, etc.)
export const updateAssetInfo = async (req, res) => {
  try {
    const { id } = req.params; // MAC address
    const assetInfo = req.body;

    // Validate dates if provided
    if (assetInfo.purchase_date) {
      const purchaseDate = new Date(assetInfo.purchase_date);
      if (isNaN(purchaseDate.getTime())) {
        return res.status(400).json({ error: "Invalid purchase date format" });
      }
    }

    if (assetInfo.warranty_expiry) {
      const warrantyDate = new Date(assetInfo.warranty_expiry);
      if (isNaN(warrantyDate.getTime())) {
        return res
          .status(400)
          .json({ error: "Invalid warranty expiry date format" });
      }
    }

    // Update the hardware document
    const updatedHardware = await Hardware.findByIdAndUpdate(
      id,
      {
        $set: {
          asset_info: {
            ...assetInfo,
            purchase_date: assetInfo.purchase_date
              ? new Date(assetInfo.purchase_date)
              : null,
            warranty_expiry: assetInfo.warranty_expiry
              ? new Date(assetInfo.warranty_expiry)
              : null,
          },
        },
      },
      { new: true, runValidators: true }
    );

    if (!updatedHardware) {
      return res.status(404).json({ error: "Hardware not found" });
    }

    return res.status(200).json({
      message: "Asset information updated successfully",
      data: updatedHardware,
    });
  } catch (error) {
    console.error("Error updating asset info:", error);
    return res.status(500).json({
      success: false,
      error: error.message,
    });
  }
};

// Get assets with expiring warranties
export const getExpiringWarranties = async (req, res) => {
  try {
    const { days = 30 } = req.query;
    const daysNumber = parseInt(days);

    if (isNaN(daysNumber) || daysNumber < 0) {
      return res
        .status(400)
        .json({ error: "Days must be a valid positive number" });
    }

    let hardwareList;

    // If user is admin, get all hardware with expiring warranties
    if (req.user && req.user.role === "admin") {
      hardwareList = await Hardware.findExpiringWarranties(daysNumber);
    }
    // If user is regular user, get only their assigned assets with expiring warranties
    else if (req.user && req.user.assignedAssets) {
      const expiringAssets = await Hardware.findExpiringWarranties(daysNumber);
      hardwareList = expiringAssets.filter((asset) =>
        req.user.assignedAssets.includes(asset._id)
      );
    }
    // If no user context, return empty
    else {
      hardwareList = [];
    }

    return res.status(200).json({
      message: "Expiring warranties fetched successfully",
      data: hardwareList,
      count: hardwareList.length,
    });
  } catch (error) {
    console.error("Error fetching expiring warranties:", error);
    return res.status(500).json({
      success: false,
      error: error.message,
    });
  }
};

// Get warranty statistics
export const getWarrantyStats = async (req, res) => {
  try {
    let matchQuery = {};

    // Apply role-based filtering
    if (req.user && req.user.role !== "admin" && req.user.assignedAssets) {
      matchQuery._id = { $in: req.user.assignedAssets };
    }

    const stats = await Hardware.aggregate([
      { $match: matchQuery },
      {
        $addFields: {
          warranty_status: {
            $cond: {
              if: { $eq: ["$asset_info.warranty_expiry", null] },
              then: "unknown",
              else: {
                $let: {
                  vars: {
                    daysUntilExpiry: {
                      $divide: [
                        {
                          $subtract: [
                            "$asset_info.warranty_expiry",
                            new Date(),
                          ],
                        },
                        1000 * 60 * 60 * 24,
                      ],
                    },
                  },
                  in: {
                    $cond: {
                      if: { $lt: ["$$daysUntilExpiry", 0] },
                      then: "expired",
                      else: {
                        $cond: {
                          if: { $lte: ["$$daysUntilExpiry", 30] },
                          then: "expiring_soon",
                          else: "active",
                        },
                      },
                    },
                  },
                },
              },
            },
          },
        },
      },
      {
        $group: {
          _id: "$warranty_status",
          count: { $sum: 1 },
        },
      },
    ]);

    // Convert array to object for easier frontend consumption
    const statsObject = {
      unknown: 0,
      active: 0,
      expiring_soon: 0,
      expired: 0,
    };

    stats.forEach((stat) => {
      statsObject[stat._id] = stat.count;
    });

    return res.status(200).json({
      message: "Warranty statistics fetched successfully",
      data: statsObject,
    });
  } catch (error) {
    console.error("Error fetching warranty stats:", error);
    return res.status(500).json({
      success: false,
      error: error.message,
    });
  }
};

// Update component warranty information
export const updateComponentWarranty = async (req, res) => {
  try {
    const { id } = req.params; // MAC address
    const { componentType, componentIndex, warrantyInfo } = req.body;

    // Validate required fields
    if (!componentType || !warrantyInfo) {
      return res
        .status(400)
        .json({ error: "Component type and warranty info are required" });
    }

    // Validate dates if provided
    if (warrantyInfo.purchase_date) {
      const purchaseDate = new Date(warrantyInfo.purchase_date);
      if (isNaN(purchaseDate.getTime())) {
        return res.status(400).json({ error: "Invalid purchase date format" });
      }
    }

    if (warrantyInfo.warranty_expiry) {
      const warrantyDate = new Date(warrantyInfo.warranty_expiry);
      if (isNaN(warrantyDate.getTime())) {
        return res
          .status(400)
          .json({ error: "Invalid warranty expiry date format" });
      }
    }

    // Build the update query based on component type
    let updateQuery = {};
    const componentInfoData = {
      ...warrantyInfo,
      purchase_date: warrantyInfo.purchase_date
        ? new Date(warrantyInfo.purchase_date)
        : null,
      warranty_expiry: warrantyInfo.warranty_expiry
        ? new Date(warrantyInfo.warranty_expiry)
        : null,
    };

    switch (componentType) {
      case "cpu":
        updateQuery = { $set: { "cpu.component_info": componentInfoData } };
        break;
      case "memory":
        if (componentIndex === undefined) {
          return res
            .status(400)
            .json({ error: "Component index is required for memory slots" });
        }
        updateQuery = {
          $set: {
            [`memory.slots.${componentIndex}.component_info`]:
              componentInfoData,
          },
        };
        break;
      case "storage":
        if (componentIndex === undefined) {
          return res
            .status(400)
            .json({ error: "Component index is required for storage drives" });
        }
        updateQuery = {
          $set: {
            [`storage.drives.${componentIndex}.component_info`]:
              componentInfoData,
          },
        };
        break;
      case "gpu":
        if (componentIndex === undefined) {
          return res
            .status(400)
            .json({ error: "Component index is required for GPUs" });
        }
        updateQuery = {
          $set: {
            [`graphics.gpus.${componentIndex}.component_info`]:
              componentInfoData,
          },
        };
        break;
      default:
        return res.status(400).json({ error: "Invalid component type" });
    }

    // Update the hardware document
    const updatedHardware = await Hardware.findByIdAndUpdate(id, updateQuery, {
      new: true,
      runValidators: true,
    });

    if (!updatedHardware) {
      return res.status(404).json({ error: "Hardware not found" });
    }

    return res.status(200).json({
      message: "Component warranty information updated successfully",
      data: updatedHardware,
    });
  } catch (error) {
    console.error("Error updating component warranty:", error);
    return res.status(500).json({
      success: false,
      error: error.message,
    });
  }
};<|MERGE_RESOLUTION|>--- conflicted
+++ resolved
@@ -58,44 +58,26 @@
   try {
     const hardwareData = req.body;
     const macAddress = hardwareData.system?.mac_address;
-<<<<<<< HEAD
-    console.log('MAC Address received:', macAddress);
-    
-   
-=======
     console.log("MAC Address received:", macAddress);
 
     // Check if MAC address exists
->>>>>>> 6bb24a56
     if (!macAddress) {
       return res.status(400).json({
         error: "MAC address is required in system.mac_address",
       });
     }
-<<<<<<< HEAD
-    
-   
-=======
 
     // Convert MAC address to string and use as _id
->>>>>>> 6bb24a56
     const macAddressString = String(macAddress);
 
     const dataWithCustomId = {
       _id: macAddressString,
       ...hardwareData,
     };
-<<<<<<< HEAD
-    
-    console.log('Using MAC address as _id:', macAddressString);
-    
-  
-=======
 
     console.log("Using MAC address as _id:", macAddressString);
 
     // Save to MongoDB
->>>>>>> 6bb24a56
     const newHardware = new Hardware(dataWithCustomId);
     const savedHardware = await newHardware.save();
 
