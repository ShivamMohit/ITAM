import express from "express";
import multer from "multer";
import {
  getAll,
  getById,
  createHardware,
  updateAssetInfo,
  getExpiringWarranties,
  getWarrantyStats,
  updateComponentWarranty,
  createManualAsset,
  getManualEntries,
  getUnassignedAssets,
  importCsvAssets,
  getDashboardStats,
} from "../controllers/hardware.controller.js";
import {
  verifyToken,
  canAccessAsset,
  requireAdmin,
} from "../middleware/auth.js";

// Configure multer for file uploads
const upload = multer({
  storage: multer.memoryStorage(),
  limits: {
    fileSize: 10 * 1024 * 1024, // 10MB limit
  },
  fileFilter: (req, file, cb) => {
    if (file.mimetype === "text/csv" || file.originalname.endsWith(".csv")) {
      cb(null, true);
    } else {
      cb(new Error("Only CSV files are allowed"), false);
    }
  },
});

const router = express.Router();

// GET route to fetch all hardware data (protected)
router.get("/", verifyToken, getAll);

// GET route to fetch dashboard statistics (protected)
router.get("/stats", verifyToken, getDashboardStats);

// Admin routes must come before the :id route to avoid conflicts
// GET route to fetch assets with expiring warranties (protected)
router.get("/admin/expiring-warranties", verifyToken, getExpiringWarranties);

// GET route to fetch warranty statistics (protected)
router.get("/admin/warranty-stats", verifyToken, getWarrantyStats);

<<<<<<< HEAD
=======
// POST route to save hardware data (public - for scanners)
router.post("/", createHardware);

// PUT route to update hardware data (public - for scanners)
router.put("/:id", createHardware);

// POST route to create manual asset entry (admin only)
router.post("/manual", verifyToken, requireAdmin, createManualAsset);

>>>>>>> e9b664dd
// GET route to fetch manual entries (admin only)
router.get(
  "/admin/manual-entries",
  verifyToken,
  requireAdmin,
  getManualEntries
);

// GET route to fetch unassigned assets (admin only)
router.get("/admin/unassigned", verifyToken, requireAdmin, getUnassignedAssets);

// POST route to save hardware data (public - for scanners)
router.post("/", createHardware);

// POST route to create manual asset entry (admin only)
router.post("/manual", verifyToken, requireAdmin, createManualAsset);

// POST route to import CSV assets (admin only)
router.post(
  "/import/csv",
  verifyToken,
  requireAdmin,
  upload.single("csvFile"),
  importCsvAssets
);

// GET route to fetch specific hardware by ID (protected) - must come last
router.get("/:id", verifyToken, canAccessAsset, getById);

// PUT route to update asset information (admin only)
router.put("/:id/asset-info", verifyToken, requireAdmin, updateAssetInfo);

// PUT route to update component warranty information (admin only)
router.put(
  "/:id/component-warranty",
  verifyToken,
  requireAdmin,
  updateComponentWarranty
);

export default router;<|MERGE_RESOLUTION|>--- conflicted
+++ resolved
@@ -50,8 +50,6 @@
 // GET route to fetch warranty statistics (protected)
 router.get("/admin/warranty-stats", verifyToken, getWarrantyStats);
 
-<<<<<<< HEAD
-=======
 // POST route to save hardware data (public - for scanners)
 router.post("/", createHardware);
 
@@ -61,7 +59,6 @@
 // POST route to create manual asset entry (admin only)
 router.post("/manual", verifyToken, requireAdmin, createManualAsset);
 
->>>>>>> e9b664dd
 // GET route to fetch manual entries (admin only)
 router.get(
   "/admin/manual-entries",
