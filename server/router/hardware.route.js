import express from "express";
import {
  getAll,
  getById,
  createHardware,
  updateAssetInfo,
  getExpiringWarranties,
  getWarrantyStats,
  updateComponentWarranty,
} from "../controllers/hardware.controller.js";
import {
  verifyToken,
  canAccessAsset,
  requireAdmin,
} from "../middleware/auth.js";

const router = express.Router();

<<<<<<< HEAD

router.get('/', getAll);


=======
// GET route to fetch all hardware data (protected)
router.get("/", verifyToken, getAll);

// GET route to fetch specific hardware by ID (protected)
router.get("/:id", verifyToken, canAccessAsset, getById);
>>>>>>> 6bb24a56

// PUT route to update asset information (admin only)
router.put("/:id/asset-info", verifyToken, requireAdmin, updateAssetInfo);

// PUT route to update component warranty information (admin only)
router.put(
  "/:id/component-warranty",
  verifyToken,
  requireAdmin,
  updateComponentWarranty
);

// GET route to fetch assets with expiring warranties (protected)
router.get("/admin/expiring-warranties", verifyToken, getExpiringWarranties);

// GET route to fetch warranty statistics (protected)
router.get("/admin/warranty-stats", verifyToken, getWarrantyStats);

// POST route to save hardware data (public - for scanners)
router.post("/", createHardware);

export default router;<|MERGE_RESOLUTION|>--- conflicted
+++ resolved
@@ -16,18 +16,11 @@
 
 const router = express.Router();
 
-<<<<<<< HEAD
-
-router.get('/', getAll);
-
-
-=======
 // GET route to fetch all hardware data (protected)
 router.get("/", verifyToken, getAll);
 
 // GET route to fetch specific hardware by ID (protected)
 router.get("/:id", verifyToken, canAccessAsset, getById);
->>>>>>> 6bb24a56
 
 // PUT route to update asset information (admin only)
 router.put("/:id/asset-info", verifyToken, requireAdmin, updateAssetInfo);
