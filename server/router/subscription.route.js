import express from "express";
import {
  getSubscriptionPlans,
  getSubscriptionPlan,
  getCurrentSubscription,
  createSubscription,
  cancelSubscription,
  updateSubscription,
  getSubscriptionUsage,
  updateSubscriptionUsage,
  getBillingHistory,
} from "../controllers/subscription.controller.js";
import {
  createPaymentIntent,
  createPayPalPayment,
  createRazorpayPayment,
  handlePaymentWebhook,
  getPaymentMethods,
  processRefund,
} from "../controllers/payment.controller.js";
import { verifyToken } from "../middleware/auth.js";
import {
  requireActiveSubscription,
  checkSubscriptionLimits,
  requireFeature,
  updateUsageAfterAction,
  checkTrialStatus,
} from "../middleware/subscription.js";

const router = express.Router();

// Public routes (no auth required)
router.get("/plans", getSubscriptionPlans);
router.get("/plans/:planId", getSubscriptionPlan);

// Payment webhook (no auth required, verified by webhook signature)
router.post("/webhook", handlePaymentWebhook);

// Protected routes (auth required)
router.use(verifyToken);

// Subscription management routes
router.get("/current", getCurrentSubscription);
router.post("/create", createSubscription);
router.put("/:subscription_id/cancel", cancelSubscription);
router.put("/:subscription_id/update", updateSubscription);
router.get("/usage", getSubscriptionUsage);
router.post("/usage", updateSubscriptionUsage);

// Payment routes
router.post("/payment/stripe", createPaymentIntent);
router.post("/payment/paypal", createPayPalPayment);
router.post("/payment/razorpay", createRazorpayPayment);
router.get("/payment/methods", getPaymentMethods);
router.post("/payment/:payment_id/refund", processRefund);

// Billing routes
router.get("/billing/history", getBillingHistory);

// Feature-specific routes with subscription checks
router.get("/api/status", requireFeature("api_access"), (req, res) => {
  res.json({ success: true, message: "API access granted" });
});

router.get(
  "/analytics/advanced",
  requireFeature("advanced_analytics"),
  (req, res) => {
    res.json({ success: true, message: "Advanced analytics access granted" });
  }
);

router.get(
  "/branding/custom",
  requireFeature("custom_branding"),
  (req, res) => {
    res.json({ success: true, message: "Custom branding access granted" });
  }
);

router.get(
  "/patches/management",
  requireFeature("patch_management"),
  (req, res) => {
    res.json({ success: true, message: "Patch management access granted" });
  }
);

router.get(
  "/compliance/reports",
  requireFeature("compliance_reporting"),
  (req, res) => {
    res.json({ success: true, message: "Compliance reporting access granted" });
  }
);

router.get(
  "/sso/integration",
  requireFeature("sso_integration"),
  (req, res) => {
    res.json({ success: true, message: "SSO integration access granted" });
  }
);

router.get(
  "/integrations/custom",
  requireFeature("custom_integrations"),
  (req, res) => {
    res.json({ success: true, message: "Custom integrations access granted" });
  }
);

router.get("/white-label", requireFeature("white_label"), (req, res) => {
  res.json({ success: true, message: "White label access granted" });
});

router.get(
  "/support/dedicated",
  requireFeature("dedicated_support"),
  (req, res) => {
    res.json({ success: true, message: "Dedicated support access granted" });
  }
);

// Example routes with usage tracking
router.post(
  "/assets",
  checkSubscriptionLimits("add_asset"),
  updateUsageAfterAction("asset_added"),
  (req, res) => {
    // Asset creation logic would go here
    res.json({ success: true, message: "Asset created successfully" });
  }
);

router.post(
  "/users",
  checkSubscriptionLimits("add_user"),
  updateUsageAfterAction("user_added"),
  (req, res) => {
    // User creation logic would go here
    res.json({ success: true, message: "User created successfully" });
  }
);

router.post(
  "/scans",
  checkSubscriptionLimits("perform_scan"),
  updateUsageAfterAction("scan_performed"),
  (req, res) => {
    // Scan execution logic would go here
    res.json({ success: true, message: "Scan performed successfully" });
  }
);

<<<<<<< HEAD
export default router;
=======
export default router;





>>>>>>> 706b5c0f
<|MERGE_RESOLUTION|>--- conflicted
+++ resolved
@@ -153,13 +153,9 @@
   }
 );
 
-<<<<<<< HEAD
-export default router;
-=======
 export default router;
 
 
 
 
 
->>>>>>> 706b5c0f
